--- conflicted
+++ resolved
@@ -47,12 +47,6 @@
 
 
     def put(self, key, value):
-<<<<<<< HEAD
-        return self._rpc.get[key].with_outputenc(codec.JSONV)(value)
-
-
-__all__ = ["DhtApi"]
-=======
         """
 
         :param key:
@@ -60,4 +54,6 @@
         :return:
         """
         return self._rpc.get[key].with_outputenc(codec.JSONV)(value)
->>>>>>> 96fce2f3
+
+
+__all__ = ["DhtApi"]